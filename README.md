--- conflicted
+++ resolved
@@ -75,61 +75,6 @@
 ## Loading the Extension in Chrome
 
 ### Prerequisites
-<<<<<<< HEAD
-- Chrome browser (version 88 or higher for Manifest V3 support)
-- Node.js and npm installed
-- Project dependencies installed (`npm install`)
-
-### Installation Steps
-
-1. **Build the extension:**
-   ```bash
-   npm run build
-   ```
-   This will compile TypeScript, bundle assets, and create the production build in the `dist` folder.
-
-2. **Open Chrome Extensions page:**
-   - Open Chrome browser
-   - Navigate to `chrome://extensions/`
-   - Or use menu: Chrome Menu (⋮) → More Tools → Extensions
-
-3. **Enable Developer Mode:**
-   - Find the "Developer mode" toggle in the top-right corner
-   - Click to enable it
-
-4. **Load the Extension:**
-   - Click the "Load unpacked" button (appears after enabling Developer mode)
-   - Navigate to your project directory
-   - Select the `dist` folder
-   - Click "Select Folder" or "Open"
-
-5. **Verify Installation:**
-   - The extension should appear in your extensions list
-   - Look for "Key Vault Extension" with version 0.0.1
-   - Check that there are no error messages
-   - The extension icon should be visible in your Chrome toolbar
-
-### Troubleshooting
-
-**If you see errors:**
-- Make sure you selected the `dist` folder, not the root project folder
-- Verify the build completed successfully without errors
-- Check that all required files are present in the `dist` folder (manifest.json, service-worker-loader.js, icons)
-
-**To reload after making changes:**
-1. Make your code changes
-2. Run `npm run build` again
-3. Go to `chrome://extensions/`
-4. Click the refresh icon (↻) on the Key Vault Extension card
-
-### Development Mode
-
-For active development, you can use:
-```bash
-npm run dev
-```
-However, note that you'll still need to reload the extension in Chrome after changes.
-=======
 - Chrome browser (version 88 or later for full Manifest V3 support)
 - Node.js and npm installed
 
@@ -165,7 +110,6 @@
 - Ensure all dependencies are installed: `npm install`
 - Try rebuilding: `npm run build`
 - Make sure you're selecting the `dist` folder, not the root project folder
->>>>>>> 8156b8e2
 
 ## Features
 
